#  Example Qudi configuration file.
#
#
#
# IMPORTANT: The format of every 'module.Class' line has changed on 28.6.2015.
# =========  The class name now needs to be explicitly given here in the config.
#		  the config line must the form package.module.Class.ClassName
global:
    # list of modules to load when starting
    startup: ['man', 'tray', 'tasklogic']

    module_server:
        address: 'localhost'
        port: 12345

    ## For controlling the appearance of the GUI:
    stylesheet: 'qdark.qss'

hardware:

    simpledatadummy:
        module.Class: 'simple_data_dummy.SimpleDummy'

    microwave_dummy:
        module.Class: 'microwave.mw_source_dummy.MicrowaveDummy'
        gpib_address: 'dummy'
        gpib_timeout: 20

    mydummyscanner:
        module.Class: 'confocal_scanner_dummy.ConfocalScannerDummy'
        clock_frequency: 100
        connect:
            fitlogic: 'fitlogic'

    mydummyinstreamer:
        module.Class: 'data_instream_dummy.InStreamDummy'
        digital_channels:  # optional, must provide at least one digital or analog channel
            - 'digital 1'
            - 'digital 2'
            - 'digital 3'
        analog_channels:  # optional, must provide at least one digital or analog channel
            - 'analog 1'
            - 'analog 2'
        digital_event_rates:  # optional, must have as many entries as digital_channels or just one
            - 10
            - 1000
            - 10000
        analog_amplitudes:  # optional, must have as many entries as analog_channels or just one
            - 5
            - 10

    mydummycounter:
        module.Class: 'slow_counter_dummy.SlowCounterDummy'
        source_channels: 4
        clock_frequency: 100
        count_distribution: 'dark_bright_poisson'
        remoteaccess: True

    mydummyodmrcounter:
        module.Class: 'odmr_counter_dummy.ODMRCounterDummy'
        clock_frequency: 100
        number_of_channels: 3
        connect:
            fitlogic: 'fitlogic'

    mydummyfastcounter:
        module.Class: 'fast_counter_dummy.FastCounterDummy'
        #choose_trace: True
        #gated: False

    mydummypulser:
        module.Class: 'pulser_dummy.PulserDummy'

    mydummywavemeter:
        module.Class: 'wavemeter_dummy.WavemeterDummy'
        measurement_timing: 10

    mydummyswitch1:
        module.Class: 'switches.switch_dummy.SwitchDummy'
        name: 'First'  # optional
        remember_states: True  # optional
        switches:
            one: ['down', 'up']
            two: ['down', 'up']
            three: ['low', 'middle', 'high']

    mydummyswitch2:
        module.Class: 'switches.switch_dummy.SwitchDummy'
        name: 'Second'  # optional
        remember_states: True  # optional
        switches:
            'An even longer name of the switch itself':
                - 'Very long name of a random state'
                - 'Another very long name of a random state'

    science_camera_dummy:
        module.Class: 'dummies.science_camera_dummy.Main'

    grating_spectrometer_dummy:
        module.Class: 'dummies.grating_spectrometer_dummy.Main'

    motordummy:
        module.Class: 'motor.motor_dummy.MotorDummy'

    magnetdummy:
        module.Class: 'magnet.magnet_dummy.MagnetDummy'

    processdummy:
        module.Class: 'process_dummy.ProcessDummy'

    laserdummy:
        module.Class: 'laser.simple_laser_dummy.SimpleLaserDummy'

    cameradummy:
        module.Class: 'camera.camera_dummy.CameraDummy'
logic:
    timeserieslogic:
        module.Class: 'time_series_reader_logic.TimeSeriesReaderLogic'
        max_frame_rate: 20
        connect:
            _streamer_con: 'mydummyinstreamer'
            _savelogic_con: 'savelogic'

    simpledatalogic:
        module.Class: 'simple_data_logic.SimpleDataLogic'
        connect:
            simpledata: 'simpledatadummy'

    softpid:
        module.Class: 'software_pid_controller.SoftPIDController'
        connect:
            process: 'processdummy'
            control: 'processdummy'

    pidlogic:
        module.Class: 'pid_logic.PIDLogic'
        timestep: 0.1
        connect:
            controller: 'softpid'
            savelogic: 'savelogic'

    kernellogic:
        module.Class: 'jupyterkernel.kernellogic.QudiKernelLogic'
        remoteaccess: True

    pulsedmasterlogic:
        module.Class: 'pulsed.pulsed_master_logic.PulsedMasterLogic'
        connect:
            pulsedmeasurementlogic: 'pulsedmeasurementlogic'
            sequencegeneratorlogic: 'sequencegeneratorlogic'

    sequencegeneratorlogic:
        module.Class: 'pulsed.sequence_generator_logic.SequenceGeneratorLogic'
        #assets_storage_path: 'C:/Users/<username>/saved_pulsed_assets'
        #additional_predefined_methods_path: 'C:\\Custom_dir'  # optional, can also be lists on several folders
        #additional_sampling_functions_path: 'C:\\Custom_dir'  # optional, can also be lists on several folders
        #overhead_bytes: 4294967296  # Not properly implemented yet
        connect:
            pulsegenerator: 'mydummypulser'

    pulsedmeasurementlogic:
        module.Class: 'pulsed.pulsed_measurement_logic.PulsedMeasurementLogic'
        raw_data_save_type: 'text'  # optional
        #additional_extraction_path: 'C:\\Custom_dir\\Methods'  # optional
        #additional_analysis_path: 'C:\\Custom_dir\\Methods'  # optional
        connect:
            fastcounter: 'mydummyfastcounter'
            pulsegenerator: 'mydummypulser'
            fitlogic: 'fitlogic'
            savelogic: 'savelogic'
            microwave: 'microwave_dummy'

    counterlogic:
        module.Class: 'counter_logic.CounterLogic'
        connect:
            counter1: 'mydummycounter'
            savelogic: 'savelogic'
        remoteaccess: True

    gatedcounterlogic:
        module.Class: 'counter_logic.CounterLogic'
        connect:
            counter1: 'mydummycounter'
            savelogic: 'savelogic'

    wavemeterloggerlogic:
        module.Class: 'wavemeter_logger_logic.WavemeterLoggerLogic'
        logic_acquisition_timing: 20
        logic_update_timing: 100
        connect:
            wavemeter1: 'mydummywavemeter'
            savelogic: 'savelogic'
            counterlogic: 'counterlogic'
            fitlogic: 'fitlogic'

    switchlogic:
        module.Class: 'switch_logic.SwitchLogic'
        watchdog_interval: 1
        autostart_watchdog: True
        connect:
            switch: 'switchinterfuse'

    switchinterfuse:
        module.Class: 'interfuse.switch_combiner_interfuse.SwitchCombinerInterfuse'
        connect:
            switch1: 'mydummyswitch1'
            switch2: 'mydummyswitch2'
        extend_hardware_name: True

    scannerlogic:
        module.Class: 'confocal_logic.ConfocalLogic'
        connect:
            confocalscanner1: 'scanner_tilt_interfuse'
            savelogic: 'savelogic'

    scanner_tilt_interfuse:
        module.Class: 'interfuse.scanner_tilt_interfuse.ScannerTiltInterfuse'
        connect:
            confocalscanner1: 'mydummyscanner'

    optimizerlogic:
        module.Class: 'optimizer_logic.OptimizerLogic'
        connect:
            confocalscanner1: 'scanner_tilt_interfuse'
            fitlogic: 'fitlogic'

    poimanagerlogic:
        module.Class: 'poi_manager_logic.PoiManagerLogic'
        connect:
            scannerlogic: 'scannerlogic'
            optimiserlogic: 'optimizerlogic'
            savelogic: 'savelogic'

    odmrlogic:
        module.Class: 'odmr_logic.ODMRLogic'
        connect:
            odmrcounter: 'mydummyodmrcounter'
            fitlogic: 'fitlogic'
            microwave1: 'microwave_dummy'
            savelogic: 'savelogic'
            taskrunner: 'tasklogic'

    # this interfuse enables odmr if hardware trigger is not available or if
    # the counter has only two channels:
    odmr_counter_microwave_interfuse:
        module.Class: 'interfuse.odmr_counter_microwave_interfuse.ODMRCounterMicrowaveInterfuse'
        connect:
            slowcounter: 'mydummycounter'
            microwave: 'microwave_dummy'

    # this oder logic runs now with the interfuse
    odmrlogic2:
        module.Class: 'odmr_logic.ODMRLogic'
        connect:
            odmrcounter: 'odmr_counter_microwave_interfuse'
            fitlogic: 'fitlogic'
            microwave1: 'odmr_counter_microwave_interfuse'
            savelogic: 'savelogic'
            taskrunner: 'tasklogic'
        scanmode: 'LIST'


    laserscannerlogic:
        module.Class: 'laser_scanner_logic.LaserScannerLogic'
        connect:
            confocalscanner1: 'mydummyscanner'
            savelogic: 'savelogic'

    fitlogic:
        module.Class: 'fit_logic.FitLogic'
        #additional_fit_methods_path: 'C:\\Custom_dir'  # optional, can also be lists on several folders

    tasklogic:
        module.Class: 'taskrunner.TaskRunner'
        tasks:
            dummytask:
                module: 'dummy'
                preposttasks: ['ppdummy']
            dummyinterruptor:
                module: 'dummy'
                pausetasks: ['dummytask']
                preposttasks: ['ppdummy2']
            ppdummy:
                module: 'prepostdummy'
            ppdummy2:
                module: 'prepostdummy'
            scannerLocationRefocus:
                module: 'refocus'
        #        preposttasks: ['fliplasermirror']
                pausetasks: ['scan', 'odmr']
                needsmodules:
                    optimizer: 'optimizerlogic'
        #        config:
        #            initial: [1, 1, 1]
        #    fliplasermirror:
        #        module: 'flipmirror'
        #        needsmodules:
        #            switchlogic: 'switch'
        #        config:
        #            sequence: [('mydummyswitch1', 1, True), ('mydummyswitch1', 2, True), ('mydummyswitch2', 1, True)]

    automationlogic:
        module.Class: 'automation.AutomationLogic'
        connect:
            taskrunner: 'tasklogic'

    savelogic:
        module.Class: 'save_logic.SaveLogic'
        win_data_directory: 'C:/Data'   # DO NOT CHANGE THE DIRECTORY HERE! ONLY IN THE CUSTOM FILE!
        unix_data_directory: 'Data/'
        log_into_daily_directory: True
        save_pdf: True
        save_png: True

    magnet_logic:
        module.Class: 'magnet_logic.MagnetLogic'
        connect:
            magnetstage: 'magnetdummy'
            optimizerlogic: 'optimizerlogic'
            counterlogic: 'counterlogic'
            odmrlogic: 'odmrlogic'
            savelogic: 'savelogic'
            scannerlogic: 'scannerlogic'
            traceanalysis: 'trace_analysis_logic'
            gatedcounterlogic: 'gatedcounterlogic'
            sequencegeneratorlogic: 'sequencegeneratorlogic'

    magnet_motor_interfuse:
        module.Class: 'interfuse.magnet_motor_interfuse.MagnetMotorInterfuse'
        connect:
            motorstage: 'motordummy'

    trace_analysis_logic:
        module.Class: 'trace_analysis_logic.TraceAnalysisLogic'
        connect:
            counterlogic1: 'gatedcounterlogic'
            savelogic: 'savelogic'
            fitlogic: 'fitlogic'

    qdplotlogic:
        module.Class: 'qdplot_logic.QDPlotLogic'
        default_plot_number: 3
        connect:
            save_logic: 'savelogic'
            fit_logic: 'fitlogic'

    nuopslogic:
        module.Class: 'nuclear_operations_logic.NuclearOperationsLogic'
        connect:
            sequencegenerationlogic: 'sequencegeneratorlogic'
            traceanalysislogic: 'trace_analysis_logic'
            gatedcounterlogic: 'gatedcounterlogic'
            odmrlogic: 'odmrlogic'
            optimizerlogic: 'optimizerlogic'
            scannerlogic: 'scannerlogic'
            savelogic: 'savelogic'

    laserlogic:
        module.Class: 'laser_logic.LaserLogic'
        connect:
            laser: 'laserdummy'

    camera_logic:
        module.Class: 'camera_logic.CameraLogic'
        connect:
            hardware: 'cameradummy'
            savelogic: 'savelogic'

    spectrumlogic:
        module.Class: 'spectrum_logic.SpectrumLogic'
        connect:
            spectrometer: 'grating_spectrometer_dummy'
            camera: 'science_camera_dummy'
            savelogic: 'savelogic'

gui:
    tray:
        module.Class: 'trayicon.TrayIcon'

    man:
        module.Class: 'manager.managergui.ManagerGui'

    timeseries:
        module.Class: 'time_series.time_series_gui.TimeSeriesGui'
        connect:
            _time_series_logic_con: 'timeserieslogic'

    counter:
        module.Class: 'counter.countergui.CounterGui'
        connect:
            counterlogic1: 'counterlogic'

    confocal:
        module.Class: 'confocal.confocalgui.ConfocalGui'
        connect:
            confocallogic1: 'scannerlogic'
            savelogic: 'savelogic'
            optimizerlogic1: 'optimizerlogic'
        fixed_aspect_ratio_xy: True
        fixed_aspect_ratio_depth: True
        slider_stepsize: 0.001  # in micrometer
        image_x_padding: 0.02
        image_y_padding: 0.02
        image_z_padding: 0.02
        default_meter_prefix: 'u'

    poimanager:
        module.Class: 'poimanager.poimangui.PoiManagerGui'
        connect:
            poimanagerlogic: 'poimanagerlogic'
            scannerlogic: 'scannerlogic'

    odmr:
        module.Class: 'odmr.odmrgui.ODMRGui'
        connect:
            odmrlogic1: 'odmrlogic'
            savelogic: 'savelogic'

    wavemeterlogger:
        module.Class: 'wavemeterlogger.wavemeterloggui.WavemeterLogGui'
        connect:
            wavemeterloggerlogic1: 'wavemeterloggerlogic'
            savelogic: 'savelogic'

    switches:
        module.Class: 'switch.switch_gui.SwitchGui'
        connect:
            switchlogic: 'switchlogic'

    switches_old:
        module.Class: 'switcher.switchgui.SwitchGui'
        connect:
            switchlogic: 'switchlogic'

    taskrunner:
        module.Class: 'taskrunner.taskgui.TaskGui'
        connect:
            tasklogic: 'tasklogic'

    automation:
        module.Class: 'automation.automationgui.AutomationGui'
        connect:
            automationlogic: 'automationlogic'

    pulsedmeasurement:
        module.Class: 'pulsed.pulsed_maingui.PulsedMeasurementGui'
        connect:
            pulsedmasterlogic: 'pulsedmasterlogic'

    simpledata:
        module.Class: 'simpledatagui.simpledatagui.SimpleDataGui'
        connect:
            simplelogic: 'simpledatalogic'

    magnet:
        module.Class: 'magnet.magnet_gui.MagnetGui'
        connect:
            magnetlogic1: 'magnet_logic'
            savelogic: 'savelogic'

    gatedcounter:
        module.Class: 'gated_counter.gated_counter_gui.GatedCounterGui'
        connect:
            gatedcounterlogic1: 'gatedcounterlogic'
            traceanalysislogic1: 'trace_analysis_logic'

    pidcontrol:
        module.Class: 'pidgui.pidgui.PIDGui'
        connect:
            pidlogic: 'pidlogic'

    errortest:
        module.Class: 'testgui.TestGui'
        text: 'Random text from config'
        error: 'This config is required!'

    qdplotter:
        module.Class: 'qdplotter.qdplotter_gui.QDPlotterGui'
        pen_color_list: ['b', 'y', 'm', 'g']
        connect:
            qdplot_logic: 'qdplotlogic'


    nuclearops:
        module.Class: 'nuclear_operations.nuclear_operations.NuclearOperationsGui'
        connect:
            nuclearoperationslogic: 'nuopslogic'
            savelogic: 'savelogic'

    laser:
        module.Class: 'laser.laser.LaserGUI'
        connect:
            laserlogic: 'laserlogic'

    laserscanner:
        module.Class: 'laserscanner.laserscannergui.VoltScanGui'
        connect:
            voltagescannerlogic1: 'laserscannerlogic'
            savelogic: 'savelogic'

    # Gui to test the dummy counting
    odmrgui_program_trigger:
        module.Class: 'odmr.odmrgui.ODMRGui'
        connect:
            odmrlogic1: 'odmrlogic2'
            savelogic: 'savelogic'

    camera_gui:
        module.Class: 'camera.cameragui.CameraGUI'
        connect:
            camera_logic: 'camera_logic'
<<<<<<< HEAD
=======
            savelogic: 'savelogic'

    counter:
        module.Class: 'counter.countergui.CounterGui'
        connect:
            counterlogic1: 'counterlogic'

    spectrometer:
        module.Class: 'spectrometer.spectrometer.Main'
        connect:
            spectrumlogic: 'spectrumlogic'
>>>>>>> 2b65045b
            savelogic: 'savelogic'<|MERGE_RESOLUTION|>--- conflicted
+++ resolved
@@ -509,18 +509,10 @@
         module.Class: 'camera.cameragui.CameraGUI'
         connect:
             camera_logic: 'camera_logic'
-<<<<<<< HEAD
-=======
-            savelogic: 'savelogic'
-
-    counter:
-        module.Class: 'counter.countergui.CounterGui'
-        connect:
-            counterlogic1: 'counterlogic'
+            savelogic: 'savelogic'
 
     spectrometer:
         module.Class: 'spectrometer.spectrometer.Main'
         connect:
             spectrumlogic: 'spectrumlogic'
->>>>>>> 2b65045b
             savelogic: 'savelogic'