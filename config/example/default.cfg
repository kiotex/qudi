--- conflicted
+++ resolved
@@ -245,6 +245,7 @@
 
     fitlogic:
         module.Class: 'fit_logic.FitLogic'
+        #additional_fit_methods_path: 'C:\\Custom_dir'  # optional, can also be lists on several folders
 
     tasklogic:
         module.Class: 'taskrunner.TaskRunner'
@@ -285,6 +286,8 @@
         win_data_directory: 'C:/Data'   # DO NOT CHANGE THE DIRECTORY HERE! ONLY IN THE CUSTOM FILE!
         unix_data_directory: 'Data/'
         log_into_daily_directory: True
+        save_pdf: True
+        save_png: True
 
     spectrumlogic:
         module.Class: 'spectrum.SpectrumLogic'
@@ -487,14 +490,12 @@
             camera_logic: 'camera_logic'
             savelogic: 'savelogic'
 
-<<<<<<< HEAD
+    counter:
+        module.Class: 'counter.countergui.CounterGui'
+        connect:
+            counterlogic1: 'counterlogic'
+
     calculator_gui:
         module.Class: 'calculator.calculatorgui.CalculatorGui'
         connect:
-            calculatorlogic: 'calculator_logic'
-=======
-    counter:
-        module.Class: 'counter.countergui.CounterGui'
-        connect:
-            counterlogic1: 'counterlogic'
->>>>>>> 367190d4
+            calculatorlogic: 'calculator_logic'