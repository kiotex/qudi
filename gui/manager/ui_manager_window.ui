--- conflicted
+++ resolved
@@ -11,7 +11,7 @@
    </rect>
   </property>
   <property name="windowTitle">
-   <string>qudi-hira: Manager</string>
+   <string>qudi: Manager</string>
   </property>
   <widget class="QWidget" name="centralwidget">
    <layout class="QGridLayout" name="gridLayout">
@@ -89,8 +89,8 @@
             <rect>
              <x>0</x>
              <y>0</y>
-             <width>98</width>
-             <height>28</height>
+             <width>967</width>
+             <height>306</height>
             </rect>
            </property>
           </widget>
@@ -115,44 +115,44 @@
     <property name="title">
      <string>&amp;Menu</string>
     </property>
-    <addaction name="actionLoad_configuration"/>
-    <addaction name="actionReload_current_configuration"/>
-    <addaction name="actionSave_configuration"/>
-    <addaction name="separator"/>
-    <addaction name="action_Load_all_modules"/>
-    <addaction name="separator"/>
-    <addaction name="actionQuit"/>
+    <addaction name="actionLoad_configuration" />
+    <addaction name="actionReload_current_configuration" />
+    <addaction name="actionSave_configuration" />
+    <addaction name="separator" />
+    <addaction name="action_Load_all_modules" />
+    <addaction name="separator" />
+    <addaction name="actionQuit" />
    </widget>
    <widget class="QMenu" name="menuAbout">
     <property name="title">
      <string>Abo&amp;ut</string>
     </property>
-    <addaction name="actionAbout_Qudi"/>
-    <addaction name="actionAbout_Qt"/>
+    <addaction name="actionAbout_Qudi" />
+    <addaction name="actionAbout_Qt" />
    </widget>
    <widget class="QMenu" name="menuView">
     <property name="title">
      <string>&amp;View</string>
     </property>
-    <addaction name="actionConfigurationView"/>
-    <addaction name="actionConsoleView"/>
-    <addaction name="actionLogView"/>
-    <addaction name="actionRemoteView"/>
-    <addaction name="actionThreadsView"/>
-    <addaction name="actionReset_to_default_layout"/>
+    <addaction name="actionConfigurationView" />
+    <addaction name="actionConsoleView" />
+    <addaction name="actionLogView" />
+    <addaction name="actionRemoteView" />
+    <addaction name="actionThreadsView" />
+    <addaction name="actionReset_to_default_layout" />
    </widget>
    <widget class="QMenu" name="menuSettings">
     <property name="title">
      <string>Settings</string>
     </property>
-    <addaction name="actionConsoleSettings"/>
+    <addaction name="actionConsoleSettings" />
    </widget>
-   <addaction name="menuMenu"/>
-   <addaction name="menuView"/>
-   <addaction name="menuSettings"/>
-   <addaction name="menuAbout"/>
-  </widget>
-  <widget class="QStatusBar" name="statusbar"/>
+   <addaction name="menuMenu" />
+   <addaction name="menuView" />
+   <addaction name="menuSettings" />
+   <addaction name="menuAbout" />
+  </widget>
+  <widget class="QStatusBar" name="statusbar" />
   <widget class="QDockWidget" name="configDisplayDockWidget">
    <property name="enabled">
     <bool>true</bool>
@@ -190,7 +190,7 @@
    <attribute name="dockWidgetArea">
     <number>2</number>
    </attribute>
-   <widget class="RichJupyterWidget" name="consolewidget"/>
+   <widget class="RichJupyterWidget" name="consolewidget" />
   </widget>
   <widget class="QDockWidget" name="logDockWidget">
    <property name="windowTitle">
@@ -199,7 +199,7 @@
    <attribute name="dockWidgetArea">
     <number>8</number>
    </attribute>
-   <widget class="LogWidget" name="logwidget"/>
+   <widget class="LogWidget" name="logwidget" />
   </widget>
   <widget class="QDockWidget" name="remoteDockWidget">
    <property name="windowTitle">
@@ -208,7 +208,7 @@
    <attribute name="dockWidgetArea">
     <number>8</number>
    </attribute>
-   <widget class="RemoteWidget" name="remoteWidget"/>
+   <widget class="RemoteWidget" name="remoteWidget" />
   </widget>
   <widget class="QDockWidget" name="threadDockWidget">
    <property name="windowTitle">
@@ -217,9 +217,9 @@
    <attribute name="dockWidgetArea">
     <number>8</number>
    </attribute>
-   <widget class="ThreadWidget" name="threadWidget"/>
-  </widget>
-  
+   <widget class="ThreadWidget" name="threadWidget" />
+  </widget>
+
   <widget class="QToolBar" name="configToolBar">
    <property name="windowTitle">
     <string>toolBar</string>
@@ -230,20 +230,14 @@
    <attribute name="toolBarBreak">
     <bool>false</bool>
    </attribute>
-<<<<<<< HEAD
    <addaction name="actionLoad_configuration" />
    <addaction name="actionSave_configuration" />
    <addaction name="actionReload_current_configuration" />
-   
+
    <addaction name="actionQuit" />
-   
-=======
-   <addaction name="actionLoad_configuration"/>
-   <addaction name="actionSave_configuration"/>
-   <addaction name="actionReload_current_configuration"/>
->>>>>>> 83d9f59d
-  </widget>
-  
+
+  </widget>
+
   <widget class="QToolBar" name="moduleToolBar">
    <property name="windowTitle">
     <string>toolBar</string>
@@ -254,7 +248,7 @@
    <attribute name="toolBarBreak">
     <bool>false</bool>
    </attribute>
-   <addaction name="action_Load_all_modules"/>
+   <addaction name="action_Load_all_modules" />
   </widget>
   <action name="actionLoad_configuration">
    <property name="icon">
@@ -301,7 +295,7 @@
     <string>&amp;Quit Qudi</string>
    </property>
    <property name="toolTip">
-    <string>Quit Qudi suite. Shortcut:Ctrl+Q</string>
+    . Shortcut:Ctrl+Q<string>Quit Qudi suite. Shortcut:Ctrl+Q</string>
    </property>
    <property name="shortcut">
     <string>Ctrl+Q</string>
@@ -440,7 +434,7 @@
    <container>1</container>
   </customwidget>
  </customwidgets>
- <resources/>
+ <resources />
  <connections>
   <connection>
    <sender>actionConsoleView</sender>
